{
  "ts-node": {
    "require": ["tsconfig-paths/register"]
  },
  "compilerOptions": {
    "declaration": true,
    "declarationMap": true,
    "esModuleInterop": true,
    "target": "es2020",
    "module": "ESNext",
    "moduleResolution": "node",
    "outDir": "dist",
    "skipLibCheck": true,
    "sourceMap": true,
    "strict": true,
    "resolveJsonModule": true,
<<<<<<< HEAD
    "allowSyntheticDefaultImports": true,
    "experimentalDecorators": true
  },
  "ts-node": {
    "esm": true,
    "experimentalSpecifierResolution": "node"
=======
    "paths": {
      "@promptfoo/*": ["./src/*"],
      "@server/*": ["./src/server/*"],
      "@app/*": ["./src/web/nextui/src/*"]
    }
>>>>>>> 451601d9
  },
  "include": ["src/", "typings/**/*", "test/"],
  "exclude": [
    "node_modules",
    "dist",
    "src/web/client/**/*",
    "src/web/nextui/**/*",
    "src/workers/**/*"
  ],
  "parserOptions": {
    "plugins": ["importAttributes", "importAssertions"]
  }
}<|MERGE_RESOLUTION|>--- conflicted
+++ resolved
@@ -1,6 +1,8 @@
 {
   "ts-node": {
-    "require": ["tsconfig-paths/register"]
+    "require": ["tsconfig-paths/register"],
+    "esm": true,
+    "experimentalSpecifierResolution": "node"
   },
   "compilerOptions": {
     "declaration": true,
@@ -14,20 +16,13 @@
     "sourceMap": true,
     "strict": true,
     "resolveJsonModule": true,
-<<<<<<< HEAD
     "allowSyntheticDefaultImports": true,
     "experimentalDecorators": true
   },
-  "ts-node": {
-    "esm": true,
-    "experimentalSpecifierResolution": "node"
-=======
-    "paths": {
-      "@promptfoo/*": ["./src/*"],
-      "@server/*": ["./src/server/*"],
-      "@app/*": ["./src/web/nextui/src/*"]
-    }
->>>>>>> 451601d9
+  "paths": {
+    "@promptfoo/*": ["./src/*"],
+    "@server/*": ["./src/server/*"],
+    "@app/*": ["./src/web/nextui/src/*"]
   },
   "include": ["src/", "typings/**/*", "test/"],
   "exclude": [

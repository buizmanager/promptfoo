--- conflicted
+++ resolved
@@ -107,12 +107,8 @@
               />
             </Box>
             <Typography variant="body2" color="text.secondary" sx={{ mt: 1 }}>
-<<<<<<< HEAD
-              Optionally, configure a request parser to transform the prompt before sending.
-=======
               Optionally, configure a request transform to modify the prompt before sending. This
               can be used to format the prompt into a specific structure required by your API.
->>>>>>> edba8c3f
             </Typography>
           </Box>
 
@@ -141,20 +137,16 @@
               />
             </Box>
             <Typography variant="body2" color="text.secondary" sx={{ mt: 1 }}>
-<<<<<<< HEAD
-              Optionally, configure a response parser to extract a specific part of the HTTP
-              response.
-=======
               Optionally, configure a response transform to extract a specific part of the HTTP
               response. See{' '}
               <a
                 href="https://www.promptfoo.dev/docs/providers/http/#response-parser"
                 target="_blank"
+                rel="noopener noreferrer"
               >
                 docs
               </a>{' '}
               for more information.
->>>>>>> edba8c3f
             </Typography>
           </Box>
         </Box>

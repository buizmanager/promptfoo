--- conflicted
+++ resolved
@@ -29,11 +29,7 @@
           'Initial prompt: {{prompt}}',
           'Based on the previous response, do this: {{prompt}}',
         ],
-<<<<<<< HEAD
-        provider: async (prompt: string) => mockProvider.callApi(prompt),
-=======
         provider: mockProvider,
->>>>>>> ae77f5ff
       },
     });
 
@@ -58,13 +54,7 @@
       id: 'sequence',
       config: {
         inputs: ['test1', 'test2'],
-<<<<<<< HEAD
-        strategy: 'jailbreak',
-        maxTurns: 2,
-        provider: async (prompt: string) => mockProvider.callApi(prompt),
-=======
         provider: mockProvider,
->>>>>>> ae77f5ff
       },
     });
 
@@ -89,13 +79,7 @@
       id: 'sequence',
       config: {
         inputs: ['test1', 'test2'],
-<<<<<<< HEAD
-        strategy: 'crescendo',
-        maxTurns: 2,
-        provider: async (prompt: string) => mockProvider.callApi(prompt),
-=======
         provider: mockProvider,
->>>>>>> ae77f5ff
       },
     });
 
@@ -108,7 +92,6 @@
       cached: 0,
     });
   });
-<<<<<<< HEAD
 
   it('uses context.originalProvider when available', async () => {
     const mockOriginalProvider = new MockProvider(['Original response']);
@@ -118,9 +101,7 @@
       id: 'sequence',
       config: {
         inputs: ['Test prompt: {{prompt}}'],
-        strategy: 'crescendo',
-        maxTurns: 1,
-        provider: async (prompt: string) => mockConstructorProvider.callApi(prompt),
+        provider: mockConstructorProvider,
       },
     });
 
@@ -139,6 +120,4 @@
     expect(mockOriginalProvider.calls[0]).toBe('Test prompt: test input');
     expect(result.output).toBe('Original response');
   });
-=======
->>>>>>> ae77f5ff
 });